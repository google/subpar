--- conflicted
+++ resolved
@@ -189,11 +189,8 @@
     See [py_binary](http://www.bazel.io/docs/be/python.html#py_binary)
     for arguments and usage.
     """
-<<<<<<< HEAD
     compiler = kwargs.pop('compiler', DEFAULT_COMPILER)
-=======
     zip_safe = kwargs.pop('zip_safe', True)
->>>>>>> 78576bdd
     native.py_binary(name=name, **kwargs)
 
     main = kwargs.get('main', name + '.py')
